# Loess

This is an implementation of the loess algorithm in Python using only `numpy`.
The algorithm is described in [Cleveland (1979)](https://sites.stat.washington.edu/courses/stat527/s14/readings/Cleveland_JASA_1979.pdf).

Clone the repo:
```bash
git clone https://github.com/FlorianHoll/Lowess.git
```

Use the poetry environment:
```bash
poetry install
<<<<<<< HEAD
```


## The algorithm
Fitting the algorithm to a dataset consists of the following steps:
1. Fit a local weighted linear regression of degree
   N (controlled with the parameter `polynomial_degree` in the constructor)
   for each data point. One can choose how much of the data
   is considered for this step with the parameter
   `share_of_points` in the constructor. The data points
   have tricubic weighting with bigger weights for nearer
   data points.
   The prediction of this local weighted linear regression at
   point p is taken as the first estimate of the
   prediction of the Loess algorithm.
2. The predictions are then refined: The residuals of the
   fitted values are taken as an indication of outlier
   values (see first three equations on page 831 of the original paper).
   If a data point is an outlier, this point will skew the fitted
   values towards this exact point, therefore
   leading to a large residual. Larger residuals
   are now given less weight - in extreme cases a weight of 0 -
   effectively leading to their elimination.
3. The second step is repeated as long as wished,
   leading to an ever more smooth fit. However, the
   additional effect of further iterations becomes
   increasingly smaller as the number of iterations
   increases and, obviously, more iterations are
   computationally expensive.

## Comparison to R's `loess()` function

| Parameter             | Equivalent in R function    |
|-----------------------|-----------------------------|
| `polynomial_degree`   | `degree`                    |
| `share_of_points`     | `span`                      |
| `nr_smoothing_iterations` | `iterations` (in `loess.control()`) |
| `weighting`           | -                           |

## Documentation

share_of_points
weighting
nr_smoothing_iterations
polynomial_degree


## Comparison of results with R's `loess()` function
=======
```
>>>>>>> 0099ab86
<|MERGE_RESOLUTION|>--- conflicted
+++ resolved
@@ -1,7 +1,7 @@
 # Loess
 
 This is an implementation of the loess algorithm in Python using only `numpy`.
-The algorithm is described in [Cleveland (1979)](https://sites.stat.washington.edu/courses/stat527/s14/readings/Cleveland_JASA_1979.pdf).
+The algorithm is introduced and described in detail in [Cleveland (1979)](https://sites.stat.washington.edu/courses/stat527/s14/readings/Cleveland_JASA_1979.pdf).
 
 Clone the repo:
 ```bash
@@ -11,55 +11,4 @@
 Use the poetry environment:
 ```bash
 poetry install
-<<<<<<< HEAD
-```
-
-
-## The algorithm
-Fitting the algorithm to a dataset consists of the following steps:
-1. Fit a local weighted linear regression of degree
-   N (controlled with the parameter `polynomial_degree` in the constructor)
-   for each data point. One can choose how much of the data
-   is considered for this step with the parameter
-   `share_of_points` in the constructor. The data points
-   have tricubic weighting with bigger weights for nearer
-   data points.
-   The prediction of this local weighted linear regression at
-   point p is taken as the first estimate of the
-   prediction of the Loess algorithm.
-2. The predictions are then refined: The residuals of the
-   fitted values are taken as an indication of outlier
-   values (see first three equations on page 831 of the original paper).
-   If a data point is an outlier, this point will skew the fitted
-   values towards this exact point, therefore
-   leading to a large residual. Larger residuals
-   are now given less weight - in extreme cases a weight of 0 -
-   effectively leading to their elimination.
-3. The second step is repeated as long as wished,
-   leading to an ever more smooth fit. However, the
-   additional effect of further iterations becomes
-   increasingly smaller as the number of iterations
-   increases and, obviously, more iterations are
-   computationally expensive.
-
-## Comparison to R's `loess()` function
-
-| Parameter             | Equivalent in R function    |
-|-----------------------|-----------------------------|
-| `polynomial_degree`   | `degree`                    |
-| `share_of_points`     | `span`                      |
-| `nr_smoothing_iterations` | `iterations` (in `loess.control()`) |
-| `weighting`           | -                           |
-
-## Documentation
-
-share_of_points
-weighting
-nr_smoothing_iterations
-polynomial_degree
-
-
-## Comparison of results with R's `loess()` function
-=======
-```
->>>>>>> 0099ab86
+```